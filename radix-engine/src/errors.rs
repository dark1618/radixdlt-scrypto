--- conflicted
+++ resolved
@@ -165,14 +165,10 @@
     /// Resource check failure.
     ResourceCheckFailure,
 
-<<<<<<< HEAD
-    // System Authorization Failure
-=======
     /// AuthWorktop is empty when trying to pop
     EmptyAuthWorkTop,
 
     /// System Authorization Failure
->>>>>>> 7be90862
     NotAuthorized,
 
     /// Index out of bounds.
