use colored::*;
use sbor::path::SborPath;
use sbor::rust::borrow::ToOwned;
use sbor::rust::boxed::Box;
use sbor::rust::cell::{RefCell, RefMut};
use sbor::rust::collections::*;
use sbor::rust::format;
use sbor::rust::marker::*;
use sbor::rust::ops::Deref;
use sbor::rust::ops::DerefMut;
use sbor::rust::string::String;
use sbor::rust::string::ToString;
use sbor::rust::vec;
use sbor::rust::vec::Vec;
use sbor::*;
use scrypto::abi::BlueprintAbi;
use scrypto::core::{SNodeRef, ScryptoActor};
use scrypto::engine::types::*;
use scrypto::resource::AuthZoneClearInput;
use scrypto::values::*;
use transaction::validation::*;

use crate::engine::LoadedSNodeState::{Borrowed, Consumed, Static};
use crate::engine::*;
use crate::fee::*;
use crate::ledger::*;
use crate::model::*;
use crate::wasm::*;

/// A call frame is the basic unit that forms a transaction call stack, which keeps track of the
/// owned objects by this function.
pub struct CallFrame<
    'p, // Parent frame lifetime
    's, // Substate store lifetime
    't, // Track lifetime
    'w, // WASM engine lifetime
    S,  // Substore store type
    W,  // WASM engine type
    I,  // WASM instance type
> where
    S: ReadableSubstateStore,
    W: WasmEngine<I>,
    I: WasmInstance,
{
    /// The transaction hash
    transaction_hash: Hash,
    /// The call depth
    depth: usize,
    /// Whether to show trace messages
    trace: bool,

    /// State track
    track: &'t mut Track<'s, S>,
    /// Wasm engine
    wasm_engine: &'w mut W,
    /// Wasm Instrumenter
    wasm_instrumenter: &'w mut WasmInstrumenter,

    /// Owned Values
    buckets: HashMap<BucketId, RefCell<Bucket>>,
    proofs: HashMap<ProofId, RefCell<Proof>>,
    owned_values: HashMap<StoredValueId, RefCell<StoredValue>>,
    worktop: Option<RefCell<Worktop>>,
    auth_zone: Option<RefCell<AuthZone>>,

    /// Referenced values
    component_state: Option<&'p mut ComponentState>,
    refed_values: HashMap<StoredValueId, ValueRefType>,

    /// Caller's auth zone
    caller_auth_zone: Option<&'p RefCell<AuthZone>>,

    /// There is a single cost unit counter and a single fee table per transaction execution.
    /// When a call ocurrs, they're passed from the parent to the child, and returned
    /// after the invocation.
    cost_unit_counter: Option<CostUnitCounter>,
    fee_table: Option<FeeTable>,

    phantom: PhantomData<I>,
}

#[derive(Debug, Clone, PartialEq, Eq)]
pub enum ValueType {
    Owned,
    Ref(ValueRefType),
}

#[derive(Debug, Clone, PartialEq, Eq)]
pub enum ValueRefType {
    Uncommitted {
        root: KeyValueStoreId,
        ancestors: Vec<KeyValueStoreId>,
    },
    Committed {
        component_address: ComponentAddress,
    },
}

fn stored_value_update(
    old: &ScryptoValue,
    new: &ScryptoValue,
) -> Result<HashSet<StoredValueId>, RuntimeError> {
    let old_ids = old.stored_value_ids();
    let new_ids = new.stored_value_ids();
    for old_id in &old_ids {
        if !new_ids.contains(old_id) {
            return Err(RuntimeError::StoredValueRemoved(old_id.clone()));
        }
    }

    let mut new_value_ids = HashSet::new();
    for new_id in new_ids {
        if !old_ids.contains(&new_id) {
            new_value_ids.insert(new_id);
        }
    }
    Ok(new_value_ids)
}

fn verify_stored_value(value: &ScryptoValue) -> Result<(), RuntimeError> {
    if !value.bucket_ids.is_empty() {
        return Err(RuntimeError::BucketNotAllowed);
    }
    if !value.proof_ids.is_empty() {
        return Err(RuntimeError::ProofNotAllowed);
    }
    Ok(())
}

fn verify_stored_key(value: &ScryptoValue) -> Result<(), RuntimeError> {
    if !value.bucket_ids.is_empty() {
        return Err(RuntimeError::BucketNotAllowed);
    }
    if !value.proof_ids.is_empty() {
        return Err(RuntimeError::ProofNotAllowed);
    }
    if !value.vault_ids.is_empty() {
        return Err(RuntimeError::VaultNotAllowed);
    }
    if !value.kv_store_ids.is_empty() {
        return Err(RuntimeError::KeyValueStoreNotAllowed);
    }
    Ok(())
}

pub enum ConsumedSNodeState {
    Bucket(Bucket),
    Proof(Proof),
}

pub enum BorrowedSNodeState<'a> {
    AuthZone(RefMut<'a, AuthZone>),
    Worktop(RefMut<'a, Worktop>),
    Scrypto(
        ScryptoActorInfo,
        BlueprintAbi,
        ValidatedPackage,
        Option<ComponentState>,
    ),
    Resource(ResourceAddress, ResourceManager),
    Bucket(BucketId, RefMut<'a, Bucket>),
    Proof(ProofId, RefMut<'a, Proof>),
    Vault(VaultId, RefMut<'a, StoredValue>, ValueType),
    TrackedVault(VaultId, Vault, ValueType),
}

pub enum StaticSNodeState {
    Package,
    Resource,
    System,
    TransactionProcessor,
}

pub enum LoadedSNodeState<'a> {
    Static(StaticSNodeState),
    Consumed(Option<ConsumedSNodeState>),
    Borrowed(BorrowedSNodeState<'a>),
}

pub enum SNodeState<'a> {
    Root,
    SystemStatic,
    TransactionProcessorStatic,
    PackageStatic,
    AuthZoneRef(&'a mut AuthZone),
    WorktopRef(&'a mut Worktop),
    // TODO: use reference to the package
    Scrypto(
        ScryptoActorInfo,
        BlueprintAbi,
        ValidatedPackage,
        Option<&'a mut ComponentState>,
    ),
    ResourceStatic,
    ResourceRef(ResourceAddress, &'a mut ResourceManager),
    BucketRef(BucketId, &'a mut Bucket),
    Bucket(Bucket),
    ProofRef(ProofId, &'a mut Proof),
    Proof(Proof),
    VaultRef(VaultId, &'a mut StoredValue),
    TrackedVaultRef(VaultId, &'a mut Vault),
}

#[derive(Debug)]
pub struct ComponentState {
    pub component_address: ComponentAddress,
    pub component: Component,
    pub initial_value: ScryptoValue,
}

#[derive(Debug, Copy, Clone, PartialEq, Eq)]
pub enum MoveMethod {
    AsReturn,
    AsArgument,
}

impl<'a> LoadedSNodeState<'a> {
    fn to_snode_state(&mut self) -> SNodeState {
        match self {
            Static(static_state) => match static_state {
                StaticSNodeState::Package => SNodeState::PackageStatic,
                StaticSNodeState::Resource => SNodeState::ResourceStatic,
                StaticSNodeState::System => SNodeState::SystemStatic,
                StaticSNodeState::TransactionProcessor => SNodeState::TransactionProcessorStatic,
            },
            Consumed(ref mut to_consume) => match to_consume.take().unwrap() {
                ConsumedSNodeState::Proof(proof) => SNodeState::Proof(proof),
                ConsumedSNodeState::Bucket(bucket) => SNodeState::Bucket(bucket),
            },
            Borrowed(ref mut borrowed) => match borrowed {
                BorrowedSNodeState::AuthZone(s) => SNodeState::AuthZoneRef(s),
                BorrowedSNodeState::Worktop(s) => SNodeState::WorktopRef(s),
                BorrowedSNodeState::Scrypto(info, blueprint_abi, package, component_state) => {
                    SNodeState::Scrypto(
                        info.clone(),
                        blueprint_abi.clone(),
                        package.clone(),
                        component_state.as_mut(),
                    )
                }
                BorrowedSNodeState::Resource(addr, s) => SNodeState::ResourceRef(*addr, s),
                BorrowedSNodeState::Bucket(id, s) => SNodeState::BucketRef(*id, s),
                BorrowedSNodeState::Proof(id, s) => SNodeState::ProofRef(*id, s),
                BorrowedSNodeState::Vault(id, vault, ..) => SNodeState::VaultRef(*id, vault),
                BorrowedSNodeState::TrackedVault(id, vault, ..) => {
                    SNodeState::TrackedVaultRef(*id, vault)
                }
            },
        }
    }

    fn cleanup<S: ReadableSubstateStore>(self, track: &mut Track<S>) {
        if let Borrowed(borrowed) = self {
            match borrowed {
<<<<<<< HEAD
                BorrowedSNodeState::AuthZone(_auth_zone) => {}
                BorrowedSNodeState::Worktop(_worktop) => {}
                BorrowedSNodeState::Scrypto(actor, _, _, component_state) => {
=======
                BorrowedSNodeState::AuthZone(..) => {}
                BorrowedSNodeState::Worktop(..) => {}
                BorrowedSNodeState::Bucket(..) => {}
                BorrowedSNodeState::Proof(..) => {}
                BorrowedSNodeState::Vault(..) => {}
                BorrowedSNodeState::Scrypto(actor, _, _, _, component_state) => {
>>>>>>> cf6221c0
                    if let Some(component_address) = actor.component_address() {
                        track.return_borrowed_global_mut_value(
                            component_address,
                            component_state.unwrap().component, // TODO: how about the refs?
                        );
                    }
                }
                BorrowedSNodeState::Resource(resource_address, resource_manager) => {
                    track.return_borrowed_global_mut_value(resource_address, resource_manager);
                }
                BorrowedSNodeState::TrackedVault(vault_id, vault, value_type) => match value_type {
                    ValueType::Ref(ValueRefType::Committed { component_address }) => {
                        track
                            .return_borrowed_global_mut_value((component_address, vault_id), vault);
                    }
                    _ => panic!("Tracked vaults are owned by Track and only references are passed to call frames. Will remove this in a PR soon."),
                },
            }
        }
    }
}

impl<'p, 's, 't, 'w, S, W, I> CallFrame<'p, 's, 't, 'w, S, W, I>
where
    S: ReadableSubstateStore,
    W: WasmEngine<I>,
    I: WasmInstance,
{
    pub fn new_root(
        verbose: bool,
        transaction_hash: Hash,
        signer_public_keys: Vec<EcdsaPublicKey>,
        track: &'t mut Track<'s, S>,
        wasm_engine: &'w mut W,
        wasm_instrumenter: &'w mut WasmInstrumenter,
        cost_unit_counter: CostUnitCounter,
        fee_table: FeeTable,
    ) -> Self {
        let signer_non_fungible_ids: BTreeSet<NonFungibleId> = signer_public_keys
            .clone()
            .into_iter()
            .map(|public_key| NonFungibleId::from_bytes(public_key.to_vec()))
            .collect();

        let mut initial_auth_zone_proofs = Vec::new();
        if !signer_non_fungible_ids.is_empty() {
            // Proofs can't be zero amount
            let mut ecdsa_bucket = Bucket::new(ResourceContainer::new_non_fungible(
                ECDSA_TOKEN,
                signer_non_fungible_ids,
            ));
            let ecdsa_proof = ecdsa_bucket.create_proof(ECDSA_TOKEN_BUCKET_ID).unwrap();
            initial_auth_zone_proofs.push(ecdsa_proof);
        }

        Self::new(
            transaction_hash,
            0,
            verbose,
            track,
            wasm_engine,
            wasm_instrumenter,
            Some(RefCell::new(AuthZone::new_with_proofs(
                initial_auth_zone_proofs,
            ))),
            Some(RefCell::new(Worktop::new())),
            HashMap::new(),
            HashMap::new(),
            None,
            cost_unit_counter,
            fee_table,
        )
    }

    pub fn new(
        transaction_hash: Hash,
        depth: usize,
        trace: bool,
        track: &'t mut Track<'s, S>,
        wasm_engine: &'w mut W,
        wasm_instrumenter: &'w mut WasmInstrumenter,
        auth_zone: Option<RefCell<AuthZone>>,
        worktop: Option<RefCell<Worktop>>,
        buckets: HashMap<BucketId, Bucket>,
        proofs: HashMap<ProofId, Proof>,
        caller_auth_zone: Option<&'p RefCell<AuthZone>>,
        cost_unit_counter: CostUnitCounter,
        fee_table: FeeTable,
    ) -> Self {
        let mut celled_buckets = HashMap::new();
        for (id, b) in buckets {
            celled_buckets.insert(id, RefCell::new(b));
        }

        let mut celled_proofs = HashMap::new();
        for (id, proof) in proofs {
            celled_proofs.insert(id, RefCell::new(proof));
        }

        Self {
            transaction_hash,
            depth,
            trace,
            track,
            wasm_engine,
            wasm_instrumenter,
            buckets: celled_buckets,
            proofs: celled_proofs,
            owned_values: HashMap::new(),
            refed_values: HashMap::new(),
            worktop,
            auth_zone,
            caller_auth_zone,
            component_state: None,
            cost_unit_counter: Some(cost_unit_counter),
            fee_table: Some(fee_table),
            phantom: PhantomData,
        }
    }

    /// Checks resource leak.
    fn check_resource(&mut self) -> Result<(), RuntimeError> {
        let mut success = true;
        let mut resource = ResourceFailure::Unknown;

        for (bucket_id, ref_bucket) in &self.buckets {
            self.sys_log(
                Level::Warn,
                format!("Dangling bucket: {}, {:?}", bucket_id, ref_bucket),
            );
            resource = ResourceFailure::Resource(ref_bucket.borrow().resource_address());
            success = false;
        }

        let values: HashMap<StoredValueId, StoredValue> = self
            .owned_values
            .drain()
            .map(|(id, c)| (id, c.into_inner()))
            .collect();
        for (_, value) in values {
            self.sys_log(Level::Warn, format!("Dangling value: {:?}", value));
            resource = match value {
                StoredValue::Vault(_, vault) => ResourceFailure::Resource(vault.resource_address()),
                StoredValue::KeyValueStore(..) => ResourceFailure::UnclaimedKeyValueStore,
            };
            success = false;
        }

        if let Some(ref_worktop) = &self.worktop {
            let worktop = ref_worktop.borrow();
            if !worktop.is_empty() {
                self.sys_log(Level::Warn, "Resource worktop is not empty".to_string());
                resource = ResourceFailure::Resources(worktop.resource_addresses());
                success = false;
            }
        }

        if success {
            Ok(())
        } else {
            Err(RuntimeError::ResourceCheckFailure(resource))
        }
    }

    fn process_call_data(validated: &ScryptoValue) -> Result<(), RuntimeError> {
        if !validated.kv_store_ids.is_empty() {
            return Err(RuntimeError::KeyValueStoreNotAllowed);
        }
        if !validated.vault_ids.is_empty() {
            return Err(RuntimeError::VaultNotAllowed);
        }
        Ok(())
    }

    fn process_return_data(
        &mut self,
        from: Option<SNodeRef>,
        validated: &ScryptoValue,
    ) -> Result<(), RuntimeError> {
        if !validated.kv_store_ids.is_empty() {
            return Err(RuntimeError::KeyValueStoreNotAllowed);
        }

        // Allow vaults to be returned from ResourceStatic
        // TODO: Should we allow vaults to be returned by any component?
        if !matches!(from, Some(SNodeRef::ResourceRef(_))) {
            if !validated.vault_ids.is_empty() {
                return Err(RuntimeError::VaultNotAllowed);
            }
        }

        Ok(())
    }

    /// Sends buckets to another component/blueprint, either as argument or return
    fn send_buckets(
        from: &mut HashMap<BucketId, RefCell<Bucket>>,
        bucket_ids: &HashMap<BucketId, SborPath>,
    ) -> Result<HashMap<BucketId, Bucket>, RuntimeError> {
        let mut buckets = HashMap::new();
        for (bucket_id, _) in bucket_ids {
            let bucket = from
                .remove(bucket_id)
                .ok_or(RuntimeError::BucketNotFound(*bucket_id))?
                .into_inner();
            if bucket.is_locked() {
                return Err(RuntimeError::CantMoveLockedBucket);
            }
            buckets.insert(*bucket_id, bucket);
        }
        Ok(buckets)
    }

    /// Sends proofs to another component/blueprint, either as argument or return
    fn send_vaults(
        &mut self,
        vault_ids: &HashSet<VaultId>,
    ) -> Result<HashMap<VaultId, Vault>, RuntimeError> {
        let mut vault_ids_to_take = HashSet::new();
        for vault_id in vault_ids {
            vault_ids_to_take.insert(StoredValueId::VaultId(*vault_id));
        }
        let vaults_to_take = self.take_set(&vault_ids_to_take)?;

        let mut vaults = HashMap::new();
        for vault_to_take in vaults_to_take {
            match vault_to_take {
                StoredValue::Vault(vault_id, vault) => {
                    vaults.insert(vault_id, vault);
                }
                _ => panic!("Expected vault but was {:?}", vault_to_take),
            }
        }

        Ok(vaults)
    }

    /// Sends proofs to another component/blueprint, either as argument or return
    fn send_proofs(
        from: &mut HashMap<ProofId, RefCell<Proof>>,
        proof_ids: &HashMap<ProofId, SborPath>,
        method: MoveMethod,
    ) -> Result<HashMap<ProofId, Proof>, RuntimeError> {
        let mut proofs = HashMap::new();
        for (proof_id, _) in proof_ids {
            let mut proof = from
                .remove(proof_id)
                .ok_or(RuntimeError::ProofNotFound(*proof_id))?
                .into_inner();
            if proof.is_restricted() {
                return Err(RuntimeError::CantMoveRestrictedProof(*proof_id));
            }
            if matches!(method, MoveMethod::AsArgument) {
                proof.change_to_restricted();
            }
            proofs.insert(*proof_id, proof);
        }
        Ok(proofs)
    }

    pub fn run(
        &mut self,
        snode_ref: Option<SNodeRef>, // TODO: Remove, abstractions between invoke_snode() and run() are a bit messy right now
        snode: SNodeState<'p>,
        fn_ident: &str,
        input: ScryptoValue,
    ) -> Result<
        (
            ScryptoValue,
            HashMap<BucketId, Bucket>,
            HashMap<ProofId, Proof>,
            HashMap<VaultId, Vault>,
        ),
        RuntimeError,
    > {
        let output = match snode {
            SNodeState::Root => {
                panic!("Root is not runnable")
            }
            SNodeState::SystemStatic => {
                System::static_main(fn_ident, input, self).map_err(RuntimeError::SystemError)
            }
            SNodeState::TransactionProcessorStatic => {
                TransactionProcessor::static_main(fn_ident, input, self).map_err(|e| match e {
                    TransactionProcessorError::InvalidRequestData(_) => panic!("Illegal state"),
                    TransactionProcessorError::InvalidMethod => panic!("Illegal state"),
                    TransactionProcessorError::RuntimeError(e) => e,
                })
            }
            SNodeState::PackageStatic => ValidatedPackage::static_main(fn_ident, input, self)
                .map_err(RuntimeError::PackageError),
            SNodeState::AuthZoneRef(auth_zone) => auth_zone
                .main(fn_ident, input, self)
                .map_err(RuntimeError::AuthZoneError),
            SNodeState::WorktopRef(worktop) => worktop
                .main(fn_ident, input, self)
                .map_err(RuntimeError::WorktopError),
            SNodeState::Scrypto(actor, blueprint_abi, package, component_state) => {
                self.component_state = component_state;

                let rtn = package.invoke(actor, &blueprint_abi, fn_ident, input, self);
                match rtn {
                    Ok(output) => {
                        let fn_abi = blueprint_abi.get_fn_abi(fn_ident).unwrap();
                        if !fn_abi.output.matches(&output.dom) {
                            Err(RuntimeError::InvalidFnOutput {
                                fn_ident: fn_ident.to_string(),
                                output: output.dom,
                            })
                        } else {
                            Ok(output)
                        }
                    }
                    Err(e) => Err(e),
                }
            }
            SNodeState::ResourceStatic => ResourceManager::static_main(fn_ident, input, self)
                .map_err(RuntimeError::ResourceManagerError),
            SNodeState::ResourceRef(resource_address, resource_manager) => {
                let return_value = resource_manager
                    .main(resource_address, fn_ident, input, self)
                    .map_err(RuntimeError::ResourceManagerError)?;

                Ok(return_value)
            }
            SNodeState::BucketRef(bucket_id, bucket) => bucket
                .main(bucket_id, fn_ident, input, self)
                .map_err(RuntimeError::BucketError),
            SNodeState::Bucket(bucket) => bucket
                .consuming_main(fn_ident, input, self)
                .map_err(RuntimeError::BucketError),
            SNodeState::ProofRef(_, proof) => proof
                .main(fn_ident, input, self)
                .map_err(RuntimeError::ProofError),
            SNodeState::Proof(proof) => proof
                .main_consume(fn_ident, input)
                .map_err(RuntimeError::ProofError),
            SNodeState::VaultRef(_vault_id, value) => match value {
                StoredValue::Vault(id, vault) => vault
                    .main(*id, fn_ident, input, self)
                    .map_err(RuntimeError::VaultError),
                _ => panic!("Should be a vault"),
            },
            SNodeState::TrackedVaultRef(vault_id, vault) => vault
                .main(vault_id, fn_ident, input, self)
                .map_err(RuntimeError::VaultError),
        }?;

        self.process_return_data(snode_ref, &output)?;

        // figure out what buckets and resources to return
        let moving_buckets = Self::send_buckets(&mut self.buckets, &output.bucket_ids)?;
        let moving_proofs =
            Self::send_proofs(&mut self.proofs, &output.proof_ids, MoveMethod::AsReturn)?;
        let moving_vaults = self.send_vaults(&output.vault_ids)?;

        // drop proofs and check resource leak
        for (_, proof) in self.proofs.drain() {
            proof.into_inner().drop();
        }

        if self.auth_zone.is_some() {
            self.invoke_snode(
                SNodeRef::AuthZoneRef,
                "clear".to_string(),
                ScryptoValue::from_typed(&AuthZoneClearInput {}),
            )?;
        }

        self.check_resource()?;

        Ok((output, moving_buckets, moving_proofs, moving_vaults))
    }

    fn cost_unit_counter_helper(counter: &mut Option<CostUnitCounter>) -> &mut CostUnitCounter {
        counter
            .as_mut()
            .expect("Frame doens't own a cost unit counter")
    }

    pub fn cost_unit_counter(&mut self) -> &mut CostUnitCounter {
        // Use helper method to support paritial borrow of self
        // See https://users.rust-lang.org/t/how-to-partially-borrow-from-struct/32221
        Self::cost_unit_counter_helper(&mut self.cost_unit_counter)
    }

    fn fee_table_helper(fee_table: &Option<FeeTable>) -> &FeeTable {
        fee_table.as_ref().expect("Frame doens't own a fee table")
    }

    pub fn fee_table(&self) -> &FeeTable {
        // Use helper method to support paritial borrow of self
        // See https://users.rust-lang.org/t/how-to-partially-borrow-from-struct/32221
        Self::fee_table_helper(&self.fee_table)
    }

    fn take_values(
        &mut self,
        value_ids: &HashSet<StoredValueId>,
    ) -> Result<Vec<StoredValue>, RuntimeError> {
        let values = self.take_set(value_ids)?;
        for value in &values {
            if let StoredValue::KeyValueStore(_, store) = value {
                for id in store.all_descendants() {
                    self.refed_values.remove(&id);
                }
            }
        }
        Ok(values)
    }

    fn read_kv_store_entry_internal(
        &mut self,
        kv_store_id: KeyValueStoreId,
        key: &ScryptoValue,
    ) -> Result<(Option<ScryptoValue>, ValueType), RuntimeError> {
        verify_stored_key(key)?;

        let (maybe_value, value_type) = if self
            .owned_values
            .contains_key(&StoredValueId::KeyValueStoreId(kv_store_id.clone()))
        {
            let store = Self::get_owned_kv_store_mut(&mut self.owned_values, &kv_store_id).unwrap();
            let value = store.store.get(&key.raw).cloned();
            (value, ValueType::Owned)
        } else {
            let value_id = StoredValueId::KeyValueStoreId(kv_store_id.clone());
            let maybe_value_ref = self.refed_values.get(&value_id).cloned();
            let value_ref =
                maybe_value_ref.ok_or(RuntimeError::KeyValueStoreNotFound(kv_store_id.clone()))?;
            let value = match &value_ref {
                ValueRefType::Uncommitted { root, ancestors } => {
                    let root_store =
                        Self::get_owned_kv_store_mut(&mut self.owned_values, root).unwrap();
                    let mut value = root_store.get_child(ancestors, &value_id);
                    match value.deref_mut() {
                        StoredValue::KeyValueStore(_, store) => store.store.get(&key.raw).cloned(),
                        _ => panic!("Substate value is not a KeyValueStore entry"),
                    }
                }
                ValueRefType::Committed { component_address } => {
                    let substate_value = self.track.read_key_value(
                        Address::KeyValueStore(*component_address, kv_store_id),
                        key.raw.to_vec(),
                    );
                    match substate_value {
                        SubstateValue::KeyValueStoreEntry(v) => v,
                        _ => panic!("Substate value is not a KeyValueStore entry"),
                    }
                    .map(|v| ScryptoValue::from_slice(&v).expect("Expected to decode."))
                }
            };
            (value, ValueType::Ref(value_ref))
        };

        Ok((maybe_value, value_type))
    }

    pub fn take_set(
        &mut self,
        other: &HashSet<StoredValueId>,
    ) -> Result<Vec<StoredValue>, RuntimeError> {
        let mut taken_values = Vec::new();

        for id in other {
            let value = self
                .owned_values
                .remove(id)
                .ok_or(RuntimeError::ValueNotFound(*id))?
                .into_inner();
            taken_values.push(value);
        }

        Ok(taken_values)
    }

    pub fn get_owned_kv_store_mut<'a>(
        owned_values: &'a mut HashMap<StoredValueId, RefCell<StoredValue>>,
        kv_store_id: &KeyValueStoreId,
    ) -> Option<&'a mut PreCommittedKeyValueStore> {
        owned_values
            .get_mut(&StoredValueId::KeyValueStoreId(*kv_store_id))
            .map(|v| {
                let stored_value = v.get_mut();
                match stored_value {
                    StoredValue::KeyValueStore(_, store) => store,
                    _ => panic!("Expected KV store"),
                }
            })
    }
}

impl<'p, 's, 't, 'w, S, W, I> SystemApi<W, I> for CallFrame<'p, 's, 't, 'w, S, W, I>
where
    S: ReadableSubstateStore,
    W: WasmEngine<I>,
    I: WasmInstance,
{
    fn wasm_engine(&mut self) -> &mut W {
        self.wasm_engine
    }

    fn wasm_instrumenter(&mut self) -> &mut WasmInstrumenter {
        self.wasm_instrumenter
    }

    fn invoke_snode(
        &mut self,
        snode_ref: SNodeRef,
        fn_ident: String,
        input: ScryptoValue,
    ) -> Result<ScryptoValue, RuntimeError> {
        let remaining_cost_units = self.cost_unit_counter().remaining();
        self.sys_log(
            Level::Debug,
            format!(
                "Invoking: {:?} {:?}, remainging cost units: {}",
                snode_ref, &fn_ident, remaining_cost_units
            ),
        );

        Self::process_call_data(&input)?;

        // Figure out what buckets and proofs to move from this process
        let mut moving_buckets = HashMap::new();
        let mut moving_proofs = HashMap::new();
        moving_buckets.extend(Self::send_buckets(&mut self.buckets, &input.bucket_ids)?);
        moving_proofs.extend(Self::send_proofs(
            &mut self.proofs,
            &input.proof_ids,
            MoveMethod::AsArgument,
        )?);
        for bucket in &moving_buckets {
            self.sys_log(Level::Debug, format!("Sending bucket: {:?}", bucket));
        }
        for proof in &moving_proofs {
            self.sys_log(Level::Debug, format!("Sending proof: {:?}", proof));
        }

        // Authorization and state load
        let (mut loaded_snode, method_auths) = match &snode_ref {
            SNodeRef::TransactionProcessor => {
                // FIXME: only TransactionExecutor can invoke this function
                Ok((Static(StaticSNodeState::TransactionProcessor), vec![]))
            }
            SNodeRef::PackageStatic => Ok((Static(StaticSNodeState::Package), vec![])),
            SNodeRef::SystemStatic => Ok((Static(StaticSNodeState::System), vec![])),
            SNodeRef::AuthZoneRef => {
                if let Some(auth_zone) = &self.auth_zone {
                    let borrowed = auth_zone.borrow_mut();
                    Ok((Borrowed(BorrowedSNodeState::AuthZone(borrowed)), vec![]))
                } else {
                    Err(RuntimeError::AuthZoneDoesNotExist)
                }
            }
            SNodeRef::WorktopRef => {
                if let Some(worktop_ref) = &self.worktop {
                    let worktop = worktop_ref.borrow_mut();
                    Ok((Borrowed(BorrowedSNodeState::Worktop(worktop)), vec![]))
                } else {
                    Err(RuntimeError::WorktopDoesNotExist)
                }
            }
            SNodeRef::Scrypto(actor) => {
                match actor {
                    ScryptoActor::Blueprint(package_address, blueprint_name) => {
                        let substate_value = self
                            .track
                            .read_value(package_address.clone())
                            .ok_or(RuntimeError::PackageNotFound(*package_address))?;
                        let package = match substate_value {
                            SubstateValue::Package(package) => package,
                            _ => panic!("Value is not a package"),
                        };
                        let abi = package.blueprint_abi(blueprint_name).ok_or(
                            RuntimeError::BlueprintNotFound(
                                package_address.clone(),
                                blueprint_name.clone(),
                            ),
                        )?;
                        let fn_abi = abi
                            .get_fn_abi(&fn_ident)
                            .ok_or(RuntimeError::MethodDoesNotExist(fn_ident.clone()))?;
                        if !fn_abi.input.matches(&input.dom) {
                            return Err(RuntimeError::InvalidFnInput {
                                fn_ident,
                                input: input.dom,
                            });
                        }

                        Ok((
                            Borrowed(BorrowedSNodeState::Scrypto(
                                ScryptoActorInfo::blueprint(
                                    package_address.clone(),
                                    blueprint_name.clone(),
                                ),
                                abi.clone(),
                                package.clone(),
                                None,
                            )),
                            vec![],
                        ))
                    }
                    ScryptoActor::Component(component_address) => {
                        let component_address = *component_address;

                        let component: Component = self
                            .track
                            .borrow_global_mut_value(component_address)
                            .map_err(|e| match e {
                                TrackError::NotFound => {
                                    RuntimeError::ComponentNotFound(component_address)
                                }
                                TrackError::Reentrancy => {
                                    RuntimeError::ComponentReentrancy(component_address)
                                }
                            })?
                            .into();
                        let package_address = component.package_address();
                        let blueprint_name = component.blueprint_name().to_string();

                        let substate_value = self
                            .track
                            .read_value(package_address)
                            .ok_or(RuntimeError::PackageNotFound(package_address))?;
                        let package = match substate_value {
                            SubstateValue::Package(package) => package,
                            _ => panic!("Value is not a package"),
                        };

                        let abi = package
                            .blueprint_abi(&blueprint_name)
                            .expect("Blueprint not found for existing component");
                        let fn_abi = abi
                            .get_fn_abi(&fn_ident)
                            .ok_or(RuntimeError::MethodDoesNotExist(fn_ident.clone()))?;
                        if !fn_abi.input.matches(&input.dom) {
                            return Err(RuntimeError::InvalidFnInput {
                                fn_ident,
                                input: input.dom,
                            });
                        }
                        let (_, method_auths) =
                            component.method_authorization(&abi.structure, &fn_ident);

                        // set up component state
                        let initial_value = ScryptoValue::from_slice(component.state()).unwrap();

                        Ok((
                            Borrowed(BorrowedSNodeState::Scrypto(
                                ScryptoActorInfo::component(
                                    package_address,
                                    blueprint_name,
                                    component_address,
                                ),
                                abi.clone(),
                                package.clone(),
                                Some(ComponentState {
                                    component_address,
                                    component,
                                    initial_value,
                                }),
                            )),
                            method_auths,
                        ))
                    }
                }
            }
            SNodeRef::ResourceStatic => Ok((Static(StaticSNodeState::Resource), vec![])),
            SNodeRef::ResourceRef(resource_address) => {
                let resource_manager: ResourceManager = self
                    .track
                    .borrow_global_mut_value(resource_address.clone())
                    .map_err(|e| match e {
                        TrackError::NotFound => {
                            RuntimeError::ResourceManagerNotFound(resource_address.clone())
                        }
                        TrackError::Reentrancy => panic!("Reentrancy occurred in resource manager"),
                    })?
                    .into();

                let method_auth = resource_manager.get_auth(&fn_ident, &input).clone();
                Ok((
                    Borrowed(BorrowedSNodeState::Resource(
                        resource_address.clone(),
                        resource_manager,
                    )),
                    vec![method_auth],
                ))
            }
            SNodeRef::Bucket(bucket_id) => {
                let bucket = self
                    .buckets
                    .remove(&bucket_id)
                    .ok_or(RuntimeError::BucketNotFound(bucket_id.clone()))?
                    .into_inner();
                let resource_address = bucket.resource_address();
                let substate_value = self.track.read_value(resource_address.clone()).unwrap();
                let resource_manager = match substate_value {
                    SubstateValue::Resource(resource_manager) => resource_manager,
                    _ => panic!("Value is not a resource manager"),
                };
                let method_auth = resource_manager.get_consuming_bucket_auth(&fn_ident);
                Ok((
                    Consumed(Some(ConsumedSNodeState::Bucket(bucket))),
                    vec![method_auth.clone()],
                ))
            }
            SNodeRef::BucketRef(bucket_id) => {
                let bucket_cell = self
                    .buckets
                    .get(&bucket_id)
                    .ok_or(RuntimeError::BucketNotFound(bucket_id.clone()))?;
                let bucket = bucket_cell.borrow_mut();
                Ok((
                    Borrowed(BorrowedSNodeState::Bucket(bucket_id.clone(), bucket)),
                    vec![],
                ))
            }
            SNodeRef::ProofRef(proof_id) => {
                let proof_cell = self
                    .proofs
                    .get(&proof_id)
                    .ok_or(RuntimeError::ProofNotFound(proof_id.clone()))?;
                let proof = proof_cell.borrow_mut();
                Ok((
                    Borrowed(BorrowedSNodeState::Proof(proof_id.clone(), proof)),
                    vec![],
                ))
            }
            SNodeRef::Proof(proof_id) => {
                let proof = self
                    .proofs
                    .remove(&proof_id)
                    .ok_or(RuntimeError::ProofNotFound(proof_id.clone()))?
                    .into_inner();
                Ok((Consumed(Some(ConsumedSNodeState::Proof(proof))), vec![]))
            }
            SNodeRef::VaultRef(vault_id) => {
                let (resource_address, snode_state) = {
                    if let Some(value) = self.owned_values.get(&StoredValueId::VaultId(*vault_id)) {
                        let resource_address = match value.borrow().deref() {
                            StoredValue::Vault(_, vault) => vault.resource_address(),
                            _ => panic!("Expected vault"),
                        };

                        (
                            resource_address,
                            Borrowed(BorrowedSNodeState::Vault(
                                vault_id.clone(),
                                value.borrow_mut(),
                                ValueType::Owned,
                            )),
                        )
                    } else {
                        let value_id = StoredValueId::VaultId(*vault_id);
                        let maybe_value_ref = self.refed_values.get(&value_id).cloned();
                        let value_ref =
                            maybe_value_ref.ok_or(RuntimeError::ValueNotFound(value_id.clone()))?;
                        match value_ref {
                            ValueRefType::Uncommitted {
                                root,
                                ref ancestors,
                            } => {
                                let root_store =
                                    Self::get_owned_kv_store_mut(&mut self.owned_values, &root)
                                        .unwrap();
                                let value = root_store.get_child(ancestors, &value_id);
                                let resource_address = match value.deref() {
                                    StoredValue::Vault(_, vault) => vault.resource_address(),
                                    _ => panic!("Expected vault"),
                                };
                                (
                                    resource_address,
                                    Borrowed(BorrowedSNodeState::Vault(
                                        vault_id.clone(),
                                        value,
                                        ValueType::Ref(value_ref),
                                    )),
                                )
                            }
                            ValueRefType::Committed { component_address } => {
                                let vault: Vault = self
                                    .track
                                    .borrow_global_mut_value((component_address, *vault_id))
                                    .map_err(|e| match e {
                                        TrackError::NotFound => panic!("Expected to find vault"),
                                        TrackError::Reentrancy => {
                                            panic!("Vault logic is causing reentrancy")
                                        }
                                    })?
                                    .into();
                                let resource_address = vault.resource_address();
                                (
                                    resource_address,
                                    Borrowed(BorrowedSNodeState::TrackedVault(
                                        vault_id.clone(),
                                        vault,
                                        ValueType::Ref(value_ref),
                                    )),
                                )
                            }
                        }
                    }
                };

                let substate_value = self.track.read_value(resource_address.clone()).unwrap();
                let resource_manager = match substate_value {
                    SubstateValue::Resource(resource_manager) => resource_manager,
                    _ => panic!("Value is not a resource manager"),
                };

                let method_auth = resource_manager.get_vault_auth(&fn_ident);
                Ok((snode_state, vec![method_auth.clone()]))
            }
        }?;

        // Authorization check
        if !method_auths.is_empty() {
            let mut auth_zones = Vec::new();
            if let Some(self_auth_zone) = &self.auth_zone {
                auth_zones.push(self_auth_zone.borrow());
            }

            match &loaded_snode {
                // Resource auth check includes caller
                Borrowed(BorrowedSNodeState::Resource(_, _))
                | Borrowed(BorrowedSNodeState::Vault(_, _, _))
                | Borrowed(BorrowedSNodeState::TrackedVault(..))
                | Borrowed(BorrowedSNodeState::Bucket(..))
                | Borrowed(BorrowedSNodeState::Scrypto(..))
                | Consumed(Some(ConsumedSNodeState::Bucket(_))) => {
                    if let Some(auth_zone) = self.caller_auth_zone {
                        auth_zones.push(auth_zone.borrow());
                    }
                }
                // Extern call auth check
                _ => {}
            };

            let mut borrowed = Vec::new();
            for auth_zone in &auth_zones {
                borrowed.push(auth_zone.deref());
            }
            for method_auth in method_auths {
                method_auth
                    .check(&borrowed)
                    .map_err(|error| RuntimeError::AuthorizationError {
                        function: fn_ident.clone(),
                        authorization: method_auth,
                        error,
                    })?;
            }
        }
        self.sys_log(Level::Debug, format!("Auth check success!"));

        // Prepare moving cost unit counter and fee table
        let cost_unit_counter = self
            .cost_unit_counter
            .take()
            .expect("Frame doesn't own a cost unit counter");
        let fee_table = self
            .fee_table
            .take()
            .expect("Frame doesn't own a fee table");

        // start a new frame
        let mut frame = CallFrame::new(
            self.transaction_hash,
            self.depth + 1,
            self.trace,
            self.track,
            self.wasm_engine,
            self.wasm_instrumenter,
            match loaded_snode {
                Borrowed(BorrowedSNodeState::Scrypto(..))
                | Static(StaticSNodeState::TransactionProcessor) => {
                    Some(RefCell::new(AuthZone::new()))
                }
                _ => None,
            },
            match loaded_snode {
                Static(StaticSNodeState::TransactionProcessor) => {
                    Some(RefCell::new(Worktop::new()))
                }
                _ => None,
            },
            moving_buckets,
            moving_proofs,
            self.auth_zone.as_ref(),
            cost_unit_counter,
            fee_table,
        );

        // invoke the main function
        let snode = loaded_snode.to_snode_state();
        let run_result = frame.run(Some(snode_ref), snode, &fn_ident, input);

        // re-gain ownership of the cost unit counter and fee table
        self.cost_unit_counter = frame.cost_unit_counter;
        self.fee_table = frame.fee_table;

        // unwrap and contine
        let (result, received_buckets, received_proofs, mut received_vaults) = run_result?;

        // Return borrowed snodes
        loaded_snode.cleanup(&mut self.track);

        // move buckets and proofs to this process.
        for (bucket_id, bucket) in received_buckets {
            self.sys_log(Level::Debug, format!("Received bucket: {:?}", bucket));
            self.buckets.insert(bucket_id, RefCell::new(bucket));
        }
        for (proof_id, proof) in received_proofs {
            self.sys_log(Level::Debug, format!("Received proof: {:?}", proof));
            self.proofs.insert(proof_id, RefCell::new(proof));
        }
        for (vault_id, vault) in received_vaults.drain() {
            self.owned_values.insert(
                StoredValueId::VaultId(vault_id.clone()),
                RefCell::new(StoredValue::Vault(vault_id, vault)),
            );
        }

        Ok(result)
    }

    fn get_non_fungible(
        &mut self,
        non_fungible_address: &NonFungibleAddress,
    ) -> Option<NonFungible> {
        let parent_address = Address::NonFungibleSet(non_fungible_address.resource_address());
        let key = non_fungible_address.non_fungible_id().to_vec();
        if let SubstateValue::NonFungible(non_fungible) =
            self.track.read_key_value(parent_address, key)
        {
            non_fungible
        } else {
            panic!("Value is not a non fungible");
        }
    }

    fn set_non_fungible(
        &mut self,
        non_fungible_address: NonFungibleAddress,
        non_fungible: Option<NonFungible>,
    ) {
        let parent_address = Address::NonFungibleSet(non_fungible_address.resource_address());
        let key = non_fungible_address.non_fungible_id().to_vec();
        self.track.set_key_value(parent_address, key, non_fungible)
    }

    fn borrow_global_mut_resource_manager(
        &mut self,
        resource_address: ResourceAddress,
    ) -> Result<ResourceManager, RuntimeError> {
        self.track
            .borrow_global_mut_value(resource_address.clone())
            .map(|v| v.into())
            .map_err(|e| match e {
                TrackError::NotFound => {
                    RuntimeError::ResourceManagerNotFound(resource_address.clone())
                }
                TrackError::Reentrancy => panic!("Reentrancy occurred in resource manager"),
            })
    }

    fn return_borrowed_global_resource_manager(
        &mut self,
        resource_address: ResourceAddress,
        resource_manager: ResourceManager,
    ) {
        self.track
            .return_borrowed_global_mut_value(resource_address, resource_manager)
    }

    fn create_proof(&mut self, proof: Proof) -> Result<ProofId, RuntimeError> {
        let proof_id = self.track.new_proof_id();
        self.proofs.insert(proof_id, RefCell::new(proof));
        Ok(proof_id)
    }

    fn take_proof(&mut self, proof_id: ProofId) -> Result<Proof, RuntimeError> {
        let proof = self
            .proofs
            .remove(&proof_id)
            .ok_or(RuntimeError::ProofNotFound(proof_id))?
            .into_inner();

        Ok(proof)
    }

    fn create_bucket(&mut self, container: ResourceContainer) -> Result<BucketId, RuntimeError> {
        let bucket_id = self.track.new_bucket_id();
        self.buckets
            .insert(bucket_id, RefCell::new(Bucket::new(container)));
        Ok(bucket_id)
    }

    fn create_vault(&mut self, container: ResourceContainer) -> Result<VaultId, RuntimeError> {
        let vault_id = self.track.new_vault_id();
        self.owned_values.insert(
            StoredValueId::VaultId(vault_id.clone()),
            RefCell::new(StoredValue::Vault(vault_id, Vault::new(container))),
        );
        Ok(vault_id)
    }

    fn take_bucket(&mut self, bucket_id: BucketId) -> Result<Bucket, RuntimeError> {
        self.buckets
            .remove(&bucket_id)
            .map(RefCell::into_inner)
            .ok_or(RuntimeError::BucketNotFound(bucket_id))
    }

    fn create_resource(&mut self, resource_manager: ResourceManager) -> ResourceAddress {
        self.track.create_uuid_value(resource_manager).into()
    }

    fn create_package(&mut self, package: ValidatedPackage) -> PackageAddress {
        self.track.create_uuid_value(package).into()
    }

    fn create_component(&mut self, component: Component) -> Result<ComponentAddress, RuntimeError> {
        let value =
            ScryptoValue::from_slice(component.state()).map_err(RuntimeError::DecodeError)?;
        verify_stored_value(&value)?;
        let values = self.take_values(&value.stored_value_ids())?;
        let address = self.track.create_uuid_value(component);
        self.track
            .insert_objects_into_component(values, address.clone().into());
        Ok(address.into())
    }

    fn read_component_state(&mut self, addr: ComponentAddress) -> Result<Vec<u8>, RuntimeError> {
        if let Some(ComponentState {
            component_address,
            component,
            initial_value,
        }) = &mut self.component_state
        {
            if addr.eq(component_address) {
                for value_id in initial_value.stored_value_ids() {
                    self.refed_values.insert(
                        value_id,
                        ValueRefType::Committed {
                            component_address: *component_address,
                        },
                    );
                }
                let state = component.state().to_vec();
                return Ok(state);
            }
        }

        Err(RuntimeError::ComponentNotFound(addr))
    }

    fn write_component_state(
        &mut self,
        addr: ComponentAddress,
        state: ScryptoValue,
    ) -> Result<(), RuntimeError> {
        verify_stored_value(&state)?;

        if let Some(ComponentState {
            component_address,
            component,
            initial_value,
            ..
        }) = &mut self.component_state
        {
            if addr.eq(component_address) {
                let new_value_ids = stored_value_update(initial_value, &state)?;
                component.set_state(state.raw);
                let addr = *component_address;
                let new_values = self.take_values(&new_value_ids)?;
                self.track.insert_objects_into_component(new_values, addr);
                return Ok(());
            }
        }
        Err(RuntimeError::ComponentNotFound(addr))
    }

    fn read_kv_store_entry(
        &mut self,
        kv_store_id: KeyValueStoreId,
        key: ScryptoValue,
    ) -> Result<ScryptoValue, RuntimeError> {
        verify_stored_key(&key)?;

        let (maybe_value, parent_type) =
            self.read_kv_store_entry_internal(kv_store_id.clone(), &key)?;

        let ref_type = match parent_type {
            ValueType::Owned => ValueRefType::Uncommitted {
                root: kv_store_id,
                ancestors: vec![],
            },
            ValueType::Ref(ValueRefType::Uncommitted { root, ancestors }) => {
                let mut next_ancestors = ancestors.clone();
                next_ancestors.push(kv_store_id);
                ValueRefType::Uncommitted {
                    root: root.clone(),
                    ancestors: next_ancestors,
                }
            }
            ValueType::Ref(ValueRefType::Committed { component_address }) => {
                ValueRefType::Committed { component_address }
            }
        };
        match maybe_value {
            Some(v) => {
                for value_id in v.stored_value_ids() {
                    self.refed_values.insert(value_id, ref_type.clone());
                }

                let value = Value::Option {
                    value: Box::new(Some(v.dom)),
                };
                let encoded = encode_any(&value);
                Ok(ScryptoValue::from_slice(&encoded).unwrap())
            }
            None => {
                let value = Value::Option {
                    value: Box::new(Option::None),
                };
                let encoded = encode_any(&value);
                Ok(ScryptoValue::from_slice(&encoded).unwrap())
            }
        }
    }

    fn write_kv_store_entry(
        &mut self,
        kv_store_id: KeyValueStoreId,
        key: ScryptoValue,
        value: ScryptoValue,
    ) -> Result<(), RuntimeError> {
        verify_stored_value(&value)?;

        let (old_value, parent_type) = self.read_kv_store_entry_internal(kv_store_id, &key)?;
        let new_value_ids = match old_value {
            None => value.stored_value_ids(),
            Some(old_scrypto_value) => stored_value_update(&old_scrypto_value, &value)?,
        };
        let new_values = self.take_values(&new_value_ids)?;
        match parent_type {
            ValueType::Owned => {
                let kv_store = Self::get_owned_kv_store_mut(&mut self.owned_values, &kv_store_id)
                    .ok_or(RuntimeError::CyclicKeyValueStore(kv_store_id))?;
                kv_store.store.insert(key.raw, value);
                kv_store.insert_children(new_values)
            }
            ValueType::Ref(ValueRefType::Uncommitted { root, ancestors }) => {
                if let Some(root_store) =
                    Self::get_owned_kv_store_mut(&mut self.owned_values, &root)
                {
                    let id = &StoredValueId::KeyValueStoreId(kv_store_id);
                    let mut wrapped_store = root_store.get_child(&ancestors, id);
                    match wrapped_store.deref_mut() {
                        StoredValue::KeyValueStore(_, kv_store) => {
                            kv_store.store.insert(key.raw, value);
                            kv_store.insert_children(new_values)
                        }
                        _ => panic!("Expected KV store"),
                    }
                } else {
                    return Err(RuntimeError::CyclicKeyValueStore(kv_store_id.clone()));
                }
            }
            ValueType::Ref(ValueRefType::Committed { component_address }) => {
                self.track.set_key_value(
                    Address::KeyValueStore(component_address.clone(), kv_store_id),
                    key.raw,
                    SubstateValue::KeyValueStoreEntry(Some(value.raw)),
                );
                self.track
                    .insert_objects_into_component(new_values, component_address);
            }
        }

        Ok(())
    }

    fn get_component_info(
        &mut self,
        component_address: ComponentAddress,
    ) -> Result<(PackageAddress, String), RuntimeError> {
        let substate_value = self
            .track
            .read_value(component_address)
            .ok_or(RuntimeError::ComponentNotFound(component_address))?;

        if let SubstateValue::Component(component) = substate_value {
            Ok((
                component.package_address(),
                component.blueprint_name().to_owned(),
            ))
        } else {
            panic!("Value is not a component");
        }
    }

    fn create_kv_store(&mut self) -> KeyValueStoreId {
        let kv_store_id = self.track.new_kv_store_id();
        self.owned_values.insert(
            StoredValueId::KeyValueStoreId(kv_store_id.clone()),
            RefCell::new(StoredValue::KeyValueStore(
                kv_store_id,
                PreCommittedKeyValueStore::new(),
            )),
        );
        kv_store_id
    }

    fn get_epoch(&mut self) -> u64 {
        self.track.current_epoch()
    }

    fn get_transaction_hash(&mut self) -> Hash {
        self.track.transaction_hash()
    }

    fn generate_uuid(&mut self) -> u128 {
        self.track.new_uuid()
    }

    fn user_log(&mut self, level: Level, message: String) {
        self.track.add_log(level, message);
    }

    #[allow(unused_variables)]
    fn sys_log(&self, level: Level, message: String) {
        let (l, m) = match level {
            Level::Error => ("ERROR".red(), message.red()),
            Level::Warn => ("WARN".yellow(), message.yellow()),
            Level::Info => ("INFO".green(), message.green()),
            Level::Debug => ("DEBUG".cyan(), message.cyan()),
            Level::Trace => ("TRACE".normal(), message.normal()),
        };

        #[cfg(not(feature = "alloc"))]
        if self.trace {
            println!("{}[{:5}] {}", "  ".repeat(self.depth), l, m);
        }
    }

    fn check_access_rule(
        &mut self,
        access_rule: scrypto::resource::AccessRule,
        proof_ids: Vec<ProofId>,
    ) -> Result<bool, RuntimeError> {
        let proofs = proof_ids
            .iter()
            .map(|proof_id| {
                self.proofs
                    .get(&proof_id)
                    .map(|p| p.borrow().clone())
                    .ok_or(RuntimeError::ProofNotFound(proof_id.clone()))
            })
            .collect::<Result<Vec<Proof>, RuntimeError>>()?;
        let mut simulated_auth_zone = AuthZone::new_with_proofs(proofs);

        let method_authorization = convert(&Type::Unit, &Value::Unit, &access_rule);
        let is_authorized = method_authorization.check(&[&simulated_auth_zone]).is_ok();
        simulated_auth_zone
            .main(
                "clear",
                ScryptoValue::from_typed(&AuthZoneClearInput {}),
                self,
            )
            .map_err(RuntimeError::AuthZoneError)?;

        Ok(is_authorized)
    }

    fn cost_unit_counter(&mut self) -> &mut CostUnitCounter {
        self.cost_unit_counter()
    }

    fn fee_table(&self) -> &FeeTable {
        self.fee_table()
    }
}<|MERGE_RESOLUTION|>--- conflicted
+++ resolved
@@ -252,18 +252,12 @@
     fn cleanup<S: ReadableSubstateStore>(self, track: &mut Track<S>) {
         if let Borrowed(borrowed) = self {
             match borrowed {
-<<<<<<< HEAD
-                BorrowedSNodeState::AuthZone(_auth_zone) => {}
-                BorrowedSNodeState::Worktop(_worktop) => {}
-                BorrowedSNodeState::Scrypto(actor, _, _, component_state) => {
-=======
                 BorrowedSNodeState::AuthZone(..) => {}
                 BorrowedSNodeState::Worktop(..) => {}
                 BorrowedSNodeState::Bucket(..) => {}
                 BorrowedSNodeState::Proof(..) => {}
                 BorrowedSNodeState::Vault(..) => {}
-                BorrowedSNodeState::Scrypto(actor, _, _, _, component_state) => {
->>>>>>> cf6221c0
+                BorrowedSNodeState::Scrypto(actor, _, _, component_state) => {
                     if let Some(component_address) = actor.component_address() {
                         track.return_borrowed_global_mut_value(
                             component_address,
@@ -1118,7 +1112,6 @@
                     })?;
             }
         }
-        self.sys_log(Level::Debug, format!("Auth check success!"));
 
         // Prepare moving cost unit counter and fee table
         let cost_unit_counter = self
