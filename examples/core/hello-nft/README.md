--- conflicted
+++ resolved
@@ -82,15 +82,9 @@
 ```
 resim publish .
 ```
-<<<<<<< HEAD
-3. Call the `new` function to instantiate a component, and save the component ref
+3. Call the `instantiate_hello` function to instantiate a component, and save the component ref
 ```
-resim call-function <PACKAGE_REF> HelloNft new 5
-=======
-3. Call the `instantiate_hello` function to instantiate a component, and save the component address
-```
-resim call-function <PACKAGE_ADDRESS> HelloNft instantiate_hello 5
->>>>>>> 6a61de68
+resim call-function <PACKAGE_REF> HelloNft instantiate_hello 5
 ```
 4. Call the `available_ticket_ids`
 ```
