--- conflicted
+++ resolved
@@ -20,10 +20,9 @@
     trace: bool,
 }
 
-<<<<<<< HEAD
 impl Run {
     pub fn run(&self) -> Result<(), Error> {
-        let mut ledger = FileBasedLedger::with_bootstrap(get_data_dir()?);
+        let mut ledger = RadixEngineDB::with_bootstrap(get_data_dir()?);
         let mut executor = TransactionExecutor::new(&mut ledger, self.trace);
         let default_signers = get_default_signers()?;
         let manifest = std::fs::read_to_string(&self.path).map_err(Error::IOError)?;
@@ -37,31 +36,5 @@
             .map_err(Error::TransactionValidationError)?;
         println!("{:?}", receipt);
         receipt.result.map_err(Error::TransactionExecutionError)
-=======
-/// Handles a `run` request.
-pub fn handle_run(matches: &ArgMatches) -> Result<(), Error> {
-    let manifest_path = match_path(matches, ARG_TRANSACTION_MANIFEST)?;
-    let trace = matches.is_present(ARG_TRACE);
-    let signers = match_signers(matches, ARG_SIGNERS)?;
-
-    let manifest = std::fs::read_to_string(manifest_path).map_err(Error::IOError)?;
-    let mut transaction = transaction_manifest::compile(&manifest).map_err(Error::CompileError)?;
-    transaction.instructions.push(Instruction::End {
-        signatures: signers,
-    });
-
-    let mut configs = get_configs()?;
-    let mut ledger = RadixEngineDB::with_bootstrap(get_data_dir()?);
-    let mut executor =
-        TransactionExecutor::new(&mut ledger, configs.current_epoch, configs.nonce, trace);
-    let receipt = executor
-        .run(transaction)
-        .map_err(Error::TransactionValidationError)?;
-
-    println!("{:?}", receipt);
-    if receipt.result.is_ok() {
-        configs.nonce = executor.nonce();
-        set_configs(configs)?;
->>>>>>> cc3bf622
     }
 }