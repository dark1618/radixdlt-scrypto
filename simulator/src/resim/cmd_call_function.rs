--- conflicted
+++ resolved
@@ -19,25 +19,9 @@
     /// The call arguments, e.g. \"5\", \"hello\", \"amount,resource_address\" for Bucket, or \"#id1,#id2,..,resource_address\" for NFT Bucket
     arguments: Vec<String>,
 
-<<<<<<< HEAD
     /// The transaction signers
     #[clap(short, long)]
     signers: Option<Vec<Address>>,
-=======
-    let mut configs = get_configs()?;
-    let account = configs.default_account.ok_or(Error::NoDefaultAccount)?;
-    let mut ledger = RadixEngineDB::with_bootstrap(get_data_dir()?);
-    let mut executor =
-        TransactionExecutor::new(&mut ledger, configs.current_epoch, configs.nonce, trace);
-    let transaction = TransactionBuilder::new(&executor)
-        .call_function(package, &name, &function, args, Some(account.0))
-        .call_method_with_all_resources(account.0, "deposit_batch")
-        .build(signers)
-        .map_err(Error::TransactionConstructionError)?;
-    let receipt = executor
-        .run(transaction)
-        .map_err(Error::TransactionValidationError)?;
->>>>>>> cc3bf622
 
     /// Turn on tracing
     #[clap(short, long)]
@@ -46,7 +30,7 @@
 
 impl CallFunction {
     pub fn run(&self) -> Result<(), Error> {
-        let mut ledger = FileBasedLedger::with_bootstrap(get_data_dir()?);
+        let mut ledger = RadixEngineDB::with_bootstrap(get_data_dir()?);
         let mut executor = TransactionExecutor::new(&mut ledger, self.trace);
         let default_account = get_default_account()?;
         let default_signers = get_default_signers()?;
