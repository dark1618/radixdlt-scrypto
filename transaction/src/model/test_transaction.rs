--- conflicted
+++ resolved
@@ -98,12 +98,8 @@
                 } => ExecutableInstruction::CallFunction {
                     package_address,
                     blueprint_name,
-<<<<<<< HEAD
                     method_name,
-                    arg: ScryptoValue::from_slice(&arg).unwrap(),
-=======
-                    call_data,
->>>>>>> a09aa2c4
+                    arg,
                 },
                 Instruction::CallMethod {
                     component_address,
@@ -111,12 +107,8 @@
                     arg,
                 } => ExecutableInstruction::CallMethod {
                     component_address,
-<<<<<<< HEAD
                     method_name,
-                    arg: ScryptoValue::from_slice(&arg).unwrap(),
-=======
-                    call_data,
->>>>>>> a09aa2c4
+                    arg,
                 },
                 Instruction::CallMethodWithAllResources {
                     component_address,
